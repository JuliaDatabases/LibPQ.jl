name = "LibPQ"
uuid = "194296ae-ab2e-5f79-8cd4-7183a0a5a0d1"
license = "MIT"
<<<<<<< HEAD
version = "1.11.1"
=======
version = "1.14.0"
>>>>>>> 3e107aa8

[deps]
CEnum = "fa961155-64e5-5f13-b03f-caf6b980ea82"
Dates = "ade2ca70-3891-5945-98fb-dc099432e06a"
Decimals = "abce61dc-4473-55a0-ba07-351d65e31d42"
DocStringExtensions = "ffbed154-4ef7-542d-bbb7-c09d3a79fcae"
FileWatching = "7b1f6079-737a-58dc-b8bc-7a2ca5c1b5ee"
Infinity = "a303e19e-6eb4-11e9-3b09-cd9505f79100"
Intervals = "d8418881-c3e1-53bb-8760-2df7ec849ed5"
IterTools = "c8e1da08-722c-5040-9ed9-7db0dc04731e"
LayerDicts = "6f188dcb-512c-564b-bc01-e0f76e72f166"
LibPQ_jll = "08be9ffa-1c94-5ee5-a977-46a84ec9b350"
Libdl = "8f399da3-3557-5675-b5ff-fb832c97cbdb"
Memento = "f28f55f0-a522-5efc-85c2-fe41dfb9b2d9"
OffsetArrays = "6fe1bfb0-de20-5000-8ca7-80f57d26f881"
SQLStrings = "af517c2e-c243-48fa-aab8-efac3db270f5"
Tables = "bd369af6-aec1-5ad0-b16a-f7cc5008161c"
TimeZones = "f269a46b-ccf7-5d73-abea-4c690281aa53"

[compat]
CEnum = "0.2, 0.3, 0.4"
DataFrames = "0.20, 0.21"
Decimals = "0.4.1"
DocStringExtensions = "0.8.0, 0.9.1"
Infinity = "0.2"
Intervals = "1.4"
IterTools = "1"
LayerDicts = "1"
LibPQ_jll = "14"
Memento = "0.10, 0.11, 0.12, 0.13, 1"
OffsetArrays = "0.9.1, 0.10, 0.11, 1"
SQLStrings = "0.1"
Tables = "0.2, 1"
TimeZones = "0.9.2, 0.10, 0.11, 1"
julia = "1.6"

[extras]
DataFrames = "a93c6f00-e57d-5684-b7b6-d8193f3e46c0"
Test = "8dfed614-e22c-5e08-85e1-65c5234f0b40"

[targets]
test = ["Test", "DataFrames"]<|MERGE_RESOLUTION|>--- conflicted
+++ resolved
@@ -1,11 +1,7 @@
 name = "LibPQ"
 uuid = "194296ae-ab2e-5f79-8cd4-7183a0a5a0d1"
 license = "MIT"
-<<<<<<< HEAD
-version = "1.11.1"
-=======
 version = "1.14.0"
->>>>>>> 3e107aa8
 
 [deps]
 CEnum = "fa961155-64e5-5f13-b03f-caf6b980ea82"
