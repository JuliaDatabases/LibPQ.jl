--- conflicted
+++ resolved
@@ -23,17 +23,9 @@
 
 [compat]
 BinaryProvider = "0.5"
-<<<<<<< HEAD
-CEnum = "0.2"
-<<<<<<< HEAD
+CEnum = "0.2, 0.3, 0.4"
 CSV = "0.6.2, 0.7"
 DataFrames = "0.21"
-=======
-=======
-CEnum = "0.2, 0.3, 0.4"
->>>>>>> c234c6cc
-DataFrames = "0.20, 0.21"
->>>>>>> origin/master
 Decimals = "0.4.1"
 DocStringExtensions = "0.8.0"
 Infinity = "0.2"
